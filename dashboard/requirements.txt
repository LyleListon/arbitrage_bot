# Dashboard
streamlit==1.29.0
plotly==5.18.0
pandas==2.2.0
numpy==1.26.3

# Web3 and blockchain
web3==7.6.0
eth-account==0.13.4
eth-utils==5.1.0

# System monitoring
psutil==6.1.0

# Utilities
python-dotenv==1.0.1
requests==2.32.3

<<<<<<< HEAD
# Testing and development
pytest==8.3.4
=======
# Development and testing
pytest==8.3.3
>>>>>>> 5961e500
pytest-cov==6.0.0
black==24.10.0
flake8==7.1.1

# Utilities
requests==2.32.3
<<<<<<< HEAD
aiohttp==3.11.9
=======
aiohttp==3.11.2
>>>>>>> 5961e500
asyncio==3.4.3
dataclasses-json==0.6.7<|MERGE_RESOLUTION|>--- conflicted
+++ resolved
@@ -16,23 +16,13 @@
 python-dotenv==1.0.1
 requests==2.32.3
 
-<<<<<<< HEAD
-# Testing and development
-pytest==8.3.4
-=======
-# Development and testing
-pytest==8.3.3
->>>>>>> 5961e500
+
 pytest-cov==6.0.0
 black==24.10.0
 flake8==7.1.1
 
 # Utilities
 requests==2.32.3
-<<<<<<< HEAD
-aiohttp==3.11.9
-=======
-aiohttp==3.11.2
->>>>>>> 5961e500
+
 asyncio==3.4.3
 dataclasses-json==0.6.7